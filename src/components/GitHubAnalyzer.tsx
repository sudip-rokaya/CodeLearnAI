import { useState, useEffect, useCallback } from "react";
import { Button } from "@/components/ui/button";
import { Input } from "@/components/ui/input";
import {
  Card,
  CardContent,
  CardDescription,
  CardHeader,
  CardTitle,
} from "@/components/ui/card";
import { Textarea } from "@/components/ui/textarea";
import { Loader2, Github, Bot, History } from "lucide-react";
import { useToast } from "@/hooks/use-toast";

interface CommitDiff {
  sha: string;
  message: string;
  diff: string;
  explanation?: string;
}

<<<<<<< HEAD
interface GitCommit {
  sha: string;
  [key: string]: unknown;
}

=======
>>>>>>> 1e2a934d
interface RepoData {
  diffs: CommitDiff[];
  sourceCode: string;
}

const GitHubAnalyzer = () => {
  const [repoUrl, setRepoUrl] = useState("");
  const [isProcessing, setIsProcessing] = useState(false);
  const [repoData, setRepoData] = useState<RepoData | null>(null);
  const [openaiKey, setOpenaiKey] = useState("");
  const [showLessons, setShowLessons] = useState(false);
  const [currentIndex, setCurrentIndex] = useState(0);
  const { toast } = useToast();

  const extractRepoInfo = (url: string) => {
    try {
      const { pathname } = new URL(url);
      const [, owner, repo] = pathname.split("/");
      if (!owner || !repo) return null;
      return { owner, repo: repo.replace(".git", "") };
    } catch {
      return null;
    }
  };

  const fetchRepoData = async () => {
    if (!repoUrl.trim()) {
      toast({
        title: "Invalid URL",
        description: "Please enter a valid GitHub repository URL",
        variant: "destructive",
      });
      return;
    }

    const repoInfo = extractRepoInfo(repoUrl);
    if (!repoInfo) {
      toast({
        title: "Invalid GitHub URL",
        description: "Please enter a valid GitHub repository URL",
        variant: "destructive",
      });
      return;
    }

    setIsProcessing(true);
    try {
<<<<<<< HEAD
      const allCommits: GitCommit[] = [];
      let page = 1;
      const perPage = 100;
      while (true) {
        const commitsResponse = await fetch(
          `https://api.github.com/repos/${repoInfo.owner}/${repoInfo.repo}/commits?per_page=${perPage}&page=${page}`
        );
        if (!commitsResponse.ok) {
          throw new Error("Failed to fetch commit history");
        }
        const commitsPage = await commitsResponse.json();
        allCommits.push(...commitsPage);
        if (commitsPage.length < perPage) break;
        page += 1;
      }
      const commits = allCommits;
=======
      const commitsResponse = await fetch(
        `https://api.github.com/repos/${repoInfo.owner}/${repoInfo.repo}/commits?per_page=100`
      );

      if (!commitsResponse.ok) {
        throw new Error("Failed to fetch commit history");
      }

      const commits = await commitsResponse.json();
>>>>>>> 1e2a934d

      const contentsResponse = await fetch(
        `https://api.github.com/repos/${repoInfo.owner}/${repoInfo.repo}/contents`
      );
      if (!contentsResponse.ok) {
        throw new Error("Failed to fetch repository contents");
      }
      const contents = await contentsResponse.json();

      let sourceCode = `# Source Code for ${repoInfo.owner}/${repoInfo.repo}\n\n`;

      const processFileContents = async (
        items: { type: string; name: string; download_url?: string; url?: string }[],
        path = ""
      ) => {
        for (const item of items) {
          if (
            item.type === "file" &&
            (item.name.endsWith(".js") ||
              item.name.endsWith(".ts") ||
              item.name.endsWith(".tsx") ||
              item.name.endsWith(".jsx") ||
              item.name.endsWith(".py") ||
              item.name.endsWith(".java") ||
              item.name.endsWith(".cpp") ||
              item.name.endsWith(".c") ||
              item.name.endsWith(".md") ||
              item.name.endsWith(".txt") ||
              item.name.endsWith(".json") ||
              item.name.endsWith(".yml") ||
              item.name.endsWith(".yaml"))
          ) {
            try {
              const fileResponse = await fetch(item.download_url!);
              const fileContent = await fileResponse.text();
              sourceCode += `## File: ${path}${item.name}\n\`\`\`\n${fileContent}\n\`\`\`\n\n`;
            } catch (error) {
              console.error(`Error fetching file ${item.name}:`, error);
            }
          } else if (
            item.type === "dir" &&
            !item.name.startsWith(".") &&
            item.name !== "node_modules"
          ) {
            try {
              const dirResponse = await fetch(item.url!);
              const dirContents = await dirResponse.json();
              await processFileContents(dirContents, `${path}${item.name}/`);
            } catch (error) {
              console.error(`Error fetching directory ${item.name}:`, error);
            }
          }
        }
      };

      await processFileContents(contents);

      const diffs: CommitDiff[] = [];

      for (const commit of commits) {
        try {
          const commitResponse = await fetch(
            `https://api.github.com/repos/${repoInfo.owner}/${repoInfo.repo}/commits/${commit.sha}`
          );
          if (commitResponse.ok) {
            const commitDetails = await commitResponse.json();
            let diffText = "";
              if (commitDetails.files && commitDetails.files.length > 0) {
                commitDetails.files.forEach((file: { filename: string; patch?: string }) => {
                if (file.patch) {
                  diffText += `### ${file.filename}\n\`\`\`diff\n${file.patch}\n\`\`\`\n`;
                }
              });
            }
            diffs.push({
              sha: commit.sha,
              message: commit.commit.message,
              diff: diffText,
            });
          }
        } catch (error) {
          console.error(
            `Error fetching commit details for ${commit.sha}:`,
            error
          );
        }
      }

      setRepoData({
        diffs,
        sourceCode,
      });

      toast({
        title: "Repository processed successfully",
        description: `Fetched ${diffs.length} commits`,
      });
    } catch (error) {
      console.error("Error processing repository:", error);
      toast({
        title: "Error",
        description:
          "Failed to process repository. Please check the URL and try again.",
        variant: "destructive",
      });
    } finally {
      setIsProcessing(false);
    }
  };

  const generateLesson = useCallback(
    async (index: number) => {
    if (!repoData || !openaiKey.trim()) {
      toast({
        title: "Missing data",
        description:
          "Please process a repository and enter your OpenAI API key",
        variant: "destructive",
      });
      return;
    }
    if (!openaiKey.trim().startsWith("sk-")) {
      toast({
        title: "Invalid API Key",
        description:
          "Your OpenAI API key should start with 'sk-'. Please check and try again.",
        variant: "destructive",
      });
      console.error("Invalid API key format");
      return;
    }
    setIsProcessing(true);
    try {
      const diff = repoData.diffs[index];
      if (!diff.diff) {
        toast({
          title: "No diff",
          description: "This commit has no diff available",
          variant: "destructive",
        });
        return;
      }

      let contentToAnalyze = `Repository source:\n${repoData.sourceCode}\n\nDiff:\n${diff.diff}`;

      if (contentToAnalyze.length > 50000) {
        contentToAnalyze =
          contentToAnalyze.substring(0, 50000) +
          "\n\n[Content truncated due to size limits]";
      }

      const requestBody = {
        model: "gpt-4o",
        messages: [
          {
            role: "system",
            content:
              "You are a technical educator. Provide a beginner-friendly explanation (at least 500 words) of the following code changes.",
          },
          {
            role: "user",
            content: contentToAnalyze,
          },
        ],
        max_tokens: 3000,
        temperature: 0.7,
      };

      console.log(
        "Making OpenAI API request with payload size:",
        JSON.stringify(requestBody).length
      );

      const response = await fetch(
        "https://api.openai.com/v1/chat/completions",
        {
          method: "POST",
          headers: {
            Authorization: `Bearer ${openaiKey}`,
            "Content-Type": "application/json",
          },
          body: JSON.stringify(requestBody),
        }
      );

      console.log("OpenAI API response status:", response.status);

      if (!response.ok) {
        let errorMessage = `OpenAI API error: ${response.status}`;
        try {
          const errorData = await response.json();
          console.error("OpenAI API error details:", errorData);
          errorMessage = errorData.error?.message || errorMessage;
        } catch (e) {
          console.error("Could not parse error response:", e);
        }
        throw new Error(errorMessage);
      }

      const data = await response.json();
      console.log("OpenAI API response received successfully");

      if (!data.choices || !data.choices[0] || !data.choices[0].message) {
        throw new Error("Invalid response format from OpenAI API");
      }

      const newDiffs = [...repoData.diffs];
      newDiffs[index].explanation = data.choices[0].message.content;
      setRepoData({ diffs: newDiffs });

      toast({
        title: "Lesson generated",
        description: `Explanation created for commit ${diff.sha.substring(0, 7)}`,
      });
    } catch (error) {
      console.error("Error analyzing with OpenAI:", error);
      toast({
        title: "Analysis failed",
        description:
          error instanceof Error
            ? error.message
            : "Failed to analyze repository. Please check your API key and try again.",
        variant: "destructive",
      });
      // Error message already shown via toast
    } finally {
      setIsProcessing(false);
    }
  }, [openaiKey, repoData]);

  const startLessons = () => {
    if (repoData && repoData.diffs.length > 0) {
      setCurrentIndex(0);
      setShowLessons(true);
    }
  };

  useEffect(() => {
    if (
      showLessons &&
      repoData &&
      repoData.diffs[currentIndex] &&
      !repoData.diffs[currentIndex].explanation &&
      !isProcessing
    ) {
      generateLesson(currentIndex);
    }
  }, [showLessons, repoData, currentIndex, generateLesson, isProcessing]);

  return (
    <div className="min-h-screen bg-background p-6">
      <div className="max-w-6xl mx-auto space-y-6">
        {/* Header */}
        <div className="text-center space-y-4">
          <div className="flex items-center justify-center gap-2 mb-4">
            <Github className="h-8 w-8 text-primary" />
            <h1 className="text-4xl font-bold bg-gradient-to-r from-primary to-primary/70 bg-clip-text text-transparent">
              GitHub Repository Analyzer
            </h1>
          </div>
          <p className="text-muted-foreground text-lg max-w-2xl mx-auto">
            Extract source code and commit history from any GitHub repository,
            then get AI-powered insights about the codebase.
          </p>
        </div>

        {/* Input Section */}
        <Card>
          <CardHeader>
            <CardTitle className="flex items-center gap-2">
              <Github className="h-5 w-5" />
              Repository Input
            </CardTitle>
            <CardDescription>
              Enter a GitHub repository URL to analyze
            </CardDescription>
          </CardHeader>
          <CardContent className="space-y-4">
            <div className="flex gap-2">
              <Input
                placeholder="https://github.com/username/repository"
                value={repoUrl}
                onChange={(e) => setRepoUrl(e.target.value)}
                className="flex-1"
              />
              <Button
                onClick={fetchRepoData}
                disabled={isProcessing}
                className="px-8"
              >
                {isProcessing ? (
                  <Loader2 className="h-4 w-4 animate-spin" />
                ) : (
                  "Process"
                )}
              </Button>
            </div>

            <div className="space-y-2">
              <label className="text-sm font-medium">OpenAI API Key</label>
              <Input
                type="password"
                placeholder="sk-..."
                value={openaiKey}
                onChange={(e) => setOpenaiKey(e.target.value)}
                className="font-mono"
              />
              <p className="text-xs text-muted-foreground">
                Your API key is stored locally and never saved
              </p>
            </div>
          </CardContent>
        </Card>

        {/* Results Section */}
        {repoData && !showLessons && (
          <div className="space-y-6">
            <div className="text-right">
              <Button onClick={startLessons}>Start Lessons</Button>
            </div>
            {repoData.diffs.map((d, idx) => (
              <Card key={d.sha}>
                <CardHeader>
                  <CardTitle className="flex items-center gap-2">
                    <History className="h-5 w-5" />
                    {d.sha.substring(0, 7)}
                  </CardTitle>
                  <CardDescription>{d.message}</CardDescription>
                </CardHeader>
                <CardContent className="space-y-4">
                  <Textarea
                    value={d.diff}
                    readOnly
                    className="min-h-[300px] font-mono text-xs bg-code-bg border-code-border"
                  />
                  {d.explanation && (
                    <div className="prose prose-sm max-w-none dark:prose-invert">
                      <pre className="whitespace-pre-wrap bg-code-bg p-4 rounded-lg border border-code-border text-sm">
                        {d.explanation}
                      </pre>
                    </div>
                  )}
                  <Button
                    onClick={() => generateLesson(idx)}
                    disabled={isProcessing || !openaiKey.trim()}
                    className="w-full"
                  >
                    {isProcessing ? (
                      <>
                        <Loader2 className="h-4 w-4 animate-spin mr-2" />
                        Generating...
                      </>
                    ) : (
                      <>
                        <Bot className="h-4 w-4 mr-2" />
                        {d.explanation ? "Regenerate Lesson" : "Generate Lesson"}
                      </>
                    )}
                  </Button>
                </CardContent>
              </Card>
            ))}
          </div>
        )}

        {repoData && showLessons && (
          <div className="space-y-6">
            <Card>
              <CardHeader>
                <CardTitle className="flex items-center gap-2">
                  <History className="h-5 w-5" />
                  {repoData.diffs[currentIndex].sha.substring(0, 7)}
                </CardTitle>
                <CardDescription>{repoData.diffs[currentIndex].message}</CardDescription>
              </CardHeader>
              <CardContent className="space-y-4">
                {repoData.diffs[currentIndex].explanation ? (
                  <div className="prose prose-sm max-w-none dark:prose-invert">
                    <pre className="whitespace-pre-wrap bg-code-bg p-4 rounded-lg border border-code-border text-sm">
                      {repoData.diffs[currentIndex].explanation}
                    </pre>
                  </div>
                ) : (
                  <div className="flex items-center justify-center h-[200px] text-muted-foreground">
                    {isProcessing ? (
                      <Loader2 className="h-6 w-6 animate-spin" />
                    ) : (
                      <p>Generating lesson...</p>
                    )}
                  </div>
                )}
                <div className="flex justify-between">
                  <Button variant="secondary" onClick={() => setShowLessons(false)}>
                    Exit
                  </Button>
                  <Button
                    onClick={() => setCurrentIndex((i) => Math.min(i + 1, repoData.diffs.length - 1))}
                    disabled={currentIndex >= repoData.diffs.length - 1 || isProcessing}
                  >
                    {currentIndex >= repoData.diffs.length - 1 ? "Done" : "Next"}
                  </Button>
                </div>
              </CardContent>
            </Card>
          </div>
        )}
      </div>
    </div>
  );
};

export default GitHubAnalyzer;<|MERGE_RESOLUTION|>--- conflicted
+++ resolved
@@ -19,14 +19,6 @@
   explanation?: string;
 }
 
-<<<<<<< HEAD
-interface GitCommit {
-  sha: string;
-  [key: string]: unknown;
-}
-
-=======
->>>>>>> 1e2a934d
 interface RepoData {
   diffs: CommitDiff[];
   sourceCode: string;
@@ -74,35 +66,6 @@
 
     setIsProcessing(true);
     try {
-<<<<<<< HEAD
-      const allCommits: GitCommit[] = [];
-      let page = 1;
-      const perPage = 100;
-      while (true) {
-        const commitsResponse = await fetch(
-          `https://api.github.com/repos/${repoInfo.owner}/${repoInfo.repo}/commits?per_page=${perPage}&page=${page}`
-        );
-        if (!commitsResponse.ok) {
-          throw new Error("Failed to fetch commit history");
-        }
-        const commitsPage = await commitsResponse.json();
-        allCommits.push(...commitsPage);
-        if (commitsPage.length < perPage) break;
-        page += 1;
-      }
-      const commits = allCommits;
-=======
-      const commitsResponse = await fetch(
-        `https://api.github.com/repos/${repoInfo.owner}/${repoInfo.repo}/commits?per_page=100`
-      );
-
-      if (!commitsResponse.ok) {
-        throw new Error("Failed to fetch commit history");
-      }
-
-      const commits = await commitsResponse.json();
->>>>>>> 1e2a934d
-
       const contentsResponse = await fetch(
         `https://api.github.com/repos/${repoInfo.owner}/${repoInfo.repo}/contents`
       );
